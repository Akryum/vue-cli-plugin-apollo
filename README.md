--- conflicted
+++ resolved
@@ -65,411 +65,4 @@
   - Mutation
   - Realtime subscription using Websockets
   - Fully working image gallery with image upload
-<<<<<<< HEAD
-- GraphQL validation using ESLint
-
-## Table of contents
-
-- [Getting started](#getting-started)
-  - [GraphQL API Server](#graphql-api-server)
-- [Injected Commands](#injected-commands)
-- [Configuration](#configuration)
-  - [Client state](#client-state)
-  - [Authorization Header](#authorization-header)
-  - [Plugin options](#plugin-options)
-  - [Mocks](#mocks)
-  - [Directives](#directives)
-  - [Apollo Engine](#apollo-engine)
-  - [Express middlewares](#express-middlewares)
-- [Env variables](#env-variables)
-- [Injected webpack-chain Rules](#injected-webpack-chain-rules)
-- [Running the GraphQL server in production](#running-the-graphql-server-in-production)
-- [Manual code changes](#manual-code-changes)
-
----
-
-## Getting started
-
-:warning: Make sure you have vue-cli 3.x.x:
-
-```
-vue --version
-```
-
-If you don't have a project created with vue-cli 3.x yet:
-
-```
-vue create my-new-app
-```
-
-Navigate to the newly created project folder and add the cli plugin:
-
-```
-cd my-new-app
-vue add apollo
-```
-
-*:information_source: An example `ApolloExample.vue` component alongside some GraphQL query files will be added into your sources if you chose to include the examples.*
-
-Start your app:
-
-```
-npm run serve
-```
-
-[Recommended VS Code extension](https://github.com/prismagraphql/vscode-graphql)
-
-**Updating `vue-cli-plugin-apollo` will also update both Apollo Client and its configuration for you! :+1:**
-
-Read the [vue-apollo doc](https://github.com/Akryum/vue-apollo).
-
-### GraphQL API Server
-
-If you enabled the GraphQL API Server, start it (by default it also runs `serve`):
-
-```
-npm run apollo
-```
-
-You can edit the files generated in the `./apollo-server` folder:
-
-- `schema.graphql` contains the Schema written with the [schema definition language](https://github.com/facebook/graphql/blob/master/spec/Section%203%20--%20Type%20System.md).
-- `resolvers.js` declares the [Apollo resolvers](https://www.apollographql.com/docs/graphql-tools/resolvers.html).
-- `context.js` allows injecting a context object into all the resolvers (third argument).
-- `mocks.js` defines the custom resolvers used for mocking ([more info](https://www.apollographql.com/docs/graphql-tools/mocking.html#Customizing-mocks)).
-- `directives.js` defines the custom schema directives ([more info](https://www.apollographql.com/docs/graphql-tools/schema-directives.html))).
-
-The server will be automatically restarted when a change is detected.
-
-To run the server only once, use this command:
-
-```
-npm run run-graphql-api
-```
-
-**Updating `vue-cli-plugin-apollo` will also update the GraphQL Server service :+1:**
-
-## Injected Commands
-
-- **`vue-cli-service apollo:dev`**
-
-  Run the GraphQL API server with info from `./apollo-server` and watch the files to restart itself automatically.
-
-- **`vue-cli-service apollo:start`**
-
-  Run the GraphQL API server with info from `./apollo-server` once.
-
-- **`vue-cli-service apollo:schema:generate`**
-
-  Generate full JSON and GraphQL files from `./apollo-server`. They can be used by dev tools and Apollo Engine.
-
-- **`vue-cli-service apollo:schema:publish`**
-
-  Publish the schema on Apollo Engine. Run `vue-cli-service apollo:schema:generate` first!
-
-## Configuration
-
-### Plugin options
-
-The GraphQL API Server can be configured via the `pluginOptions` in `vue.config.js`:
-
-``` js
-module.exports = {
-  // Other options...
-  pluginOptions: {
-    // Apollo-related options
-    apollo: {
-      // Enable automatic mocking
-      enableMocks: true,
-      // Enable Apollo Engine
-      enableEngine: true,
-
-      /* Other options (with default values) */
-
-      // Cross-Origin options
-      cors: '*',
-      // Requests timeout (ms)
-      timeout: 120000,
-      // Integrated apollo engine
-      integratedEngine: true,
-      // Base folder for the server source files
-      serverFolder: './apollo-server',
-      // Apollo server options (will be merged with the included default options)
-      serverOptions: {
-        // ...
-      },
-    },
-  },
-}
-```
-
-See [Apollo Server options](https://www.apollographql.com/docs/apollo-server/v2/api/apollo-server.html#constructor-options-lt-ApolloServer-gt).
-
-### createApolloClient options
-
-```js
-createApolloClient({
-  // URL to the HTTP API
-  httpEndpoint,
-  // Url to the Websocket API
-  wsEndpoint = null,
-  // Token used in localstorage
-  tokenName = 'apollo-token',
-  // Enable this if you use Query persisting with Apollo Engine
-  persisting = false,
-  // Is currently Server-Side Rendering or not
-  ssr = false,
-  // Only use Websocket for all requests (including queries and mutations)
-  websocketsOnly = false,
-  // Custom starting link.
-  // If you want to replace the default HttpLink, set `defaultHttpLink` to false
-  link = null,
-  // If true, add the default HttpLink.
-  // Disable it if you want to replace it with a terminating link using `link` option.
-  defaultHttpLink = true,
-  // Options for the default HttpLink
-  httpLinkOptions = {},
-  // Custom Apollo cache implementation (default is apollo-cache-inmemory)
-  cache = null,
-  // Options for the default cache
-  inMemoryCacheOptions = null,
-  // Additional Apollo client options
-  apollo = {},
-  // apollo-link-state options
-  clientState = null,
-  // Function returning Authorization header token
-  getAuth = defaultGetAuth,
-})
-```
-
-### Client state
-
-You can use [apollo-link-state](https://github.com/apollographql/apollo-link-state) for client-only local data with the `clientState` option of `createApolloClient`:
-
-```js
-import { createApolloClient } from 'vue-cli-plugin-apollo/graphql-client'
-
-const options = {
-  // ...
-
-  clientState: {
-    defaults: {
-      connected: false,
-    },
-    resolvers: {
-      Mutation: {
-        connectedSet: (root, { value }, { cache }) => {
-          const data = {
-            connected: value,
-          }
-          cache.writeData({ data })
-        },
-      },
-    },
-  },
-}
-
-const { apolloClient } = createApolloClient(options)
-```
-
-Then you need to use the `@client` directive:
-
-```graphql
-query isConnected {
-  connected @client
-}
-```
-
-```graphql
-mutation setConnected ($value: Boolean!) {
-  connectedSet (value: $value) @client
-}
-```
-
-### Authorization Header
-
-By default, `createApolloClient` will retrieve the `Authorization` header value from `localStorage`. You can override this behavior with the `getAuth` option:
-
-```js
-const options = {
-  // ...
-
-  getAuth: (tokenName) => getUserToken(),
-}
-
-const { apolloClient } = createApolloClient(options)
-```
-
-If you use cookies, you can return `undefined`.
-
-Example `apolloserver/context.js` that validates the token and set `userId` on resolvers context:
-
-```js
-import users from './connectors/users'
-
-// Context passed to all resolvers (third argument)
-// req => Query
-// connection => Subscription
-// eslint-disable-next-line no-unused-vars
-export default ({ req, connection }) => {
-  // If the websocket context was already resolved
-  if (connection && connection.context) return connection.context
-
-  let token
-  // HTTP
-  if (req) token = req.get('Authorization')
-  // Websocket
-  if (connection) token = connection.authorization
-
-  // User validation
-  let userId
-  if (token && users.validateToken(token)) {
-    userId = token.userId
-  }
-
-  return {
-    token,
-    userId,
-  }
-}
-```
-
-### Mocks
-
-You can enable automatic mocking on the GraphQL API Server. It can be [customized](https://www.apollographql.com/docs/graphql-tools/mocking.html#Customizing-mocks) in the `./apollo-server/mocks.js` file generated in your project.
-
-### Directives
-
-You can add custom GraphQL directives in the `./apollo-server/directives.js` file ([documentation](https://www.apollographql.com/docs/graphql-tools/schema-directives.html)).
-
-```js
-import { SchemaDirectiveVisitor } from 'graphql-tools'
-
-class PrivateDirective extends SchemaDirectiveVisitor {
-  // ...
-}
-
-export default {
-  // Now you can use '@private' in the schema
-  private: PrivateDirective
-}
-```
-
-### Apollo Engine
-
-[Apollo Engine](https://www.apollographql.com/engine) is a commercial product from Apollo. It enables lots of additional features like monitoring, error reporting, caching and query persisting.
-
-Create a key at https://engine.apollographql.com (it's free!).
-
-### Express middlewares
-
-If you need to add express middlewares into the GraphQL server, you can create a `./apollo-server/server.js` file:
-
-```js
-import path from 'path'
-import express from 'express'
-
-const distPath = path.resolve(__dirname, '../../dist')
-
-export default app => {
-  app.use(express.static(distPath))
-}
-```
-
-## Env variables
-
-- **`VUE_APP_GRAPHQL_HTTP`**
-
-  The url to the graphql HTTP endpoint, default: `http://localhost:4000`
-
-- **`VUE_APP_GRAPHQL_WS`**
-
-  The url to the graphql Websockets endpoint for subscriptions, default: `ws://localhost:4000`
-
-### With the GraphQL server enabled
-
-- **`VUE_APP_GRAPHQL_PORT`**
-
-  Port of the GraphQL API Server, default: `4000`
-
-- **`VUE_APP_APOLLO_ENGINE_KEY`**
-
-  API key for [Apollo Engine](https://engine.apollographql.com)
-
-## Injected webpack-chain Rules
-
-- `config.rule('gql')`
-
-## Running the GraphQL server in production
-
-### Production app
-
-```
-cross-env NODE_ENV=production yarn run apollo:start --mode production
-```
-
-If you deploy on now.sh, add the following script to your `package.json`:
-
-```json
-{
-  "scripts": {
-    "start": "cross-env NODE_ENV=production yarn run apollo:start --mode production" 
-  }
-}
-```
-
-### Library published on npm
-
-If your project is meant to be used as a package installed from npm, you will need to move `vue-cli-plugin-apollo` from the `devDependencies` field to `dependencies` in your `package.json` file. Then you can run the server:
-
-```js
-const server = require('vue-cli-plugin-apollo/graphql-server')
-
-const opts = {
-  host: 'localhost',
-  port: 4000,
-  graphqlPath: '/graphql',
-  subscriptionsPath: '/graphql',
-  enableMocks: false,
-  enableEngine: false,
-  cors: '*',
-  timeout: 1000000,
-  quiet: true,
-  paths: {
-    typeDefs: require.resolve('some-folder/apollo-server/type-defs.js'),
-    resolvers: require.resolve('some-folder/apollo-server/resolvers.js'),
-    context: require.resolve('some-folder/apollo-server/context.js'),
-    pubsub: require.resolve('some-folder/apollo-server/pubsub.js'),
-    server: require.resolve('some-folder/apollo-server/server.js'),
-    directives: require.resolve('some-folder/apollo-server/directives.js')
-    dataSources: require.resolve('some-folder/apollo-server/data-sources.js')
-  }
-}
-
-server(opts, () => {
-  console.log('Server is running!')
-})
-```
-
-## Manual code changes
-
-In case the plugin isn't able to modify the file containing the root Vue instance:
-
-Import the provider:
-
-```js
-import { createProvider } from './vue-apollo'
-```
-
-Then in the root instance, set the `apolloProvider` option:
-
-```js
-new Vue({
-  el: '#app',
-  // Add this line
-  apolloProvider: createProvider(),
-})
-```
-=======
-- GraphQL validation using ESLint
->>>>>>> f0e320da
+- GraphQL validation using ESLint