# Configuration

## createApolloClient options

```js
createApolloClient({
  // URL to the HTTP API
  httpEndpoint,
  // Url to the Websocket API
  wsEndpoint: null,
  // Token used in localstorage
  tokenName: 'apollo-token',
  // Enable this if you use Query persisting with Apollo Engine
  persisting: false,
  // Or, advanced persisting options, see https://github.com/apollographql/apollo-link-persisted-queries#options
  // persisting: {
  //  enabled: false,
  //  generateHash: query => sha256()
  //    .update(print(query))
  //    .digest('hex'),
  //},
  // Is currently Server-Side Rendering or not
  ssr: false,
  // Only use Websocket for all requests (including queries and mutations)
  websocketsOnly: false,
  // Custom starting link.
  // If you want to replace the default HttpLink, set `defaultHttpLink` to false
  link: null,
  // If true, add the default HttpLink.
  // Disable it if you want to replace it with a terminating link using `link` option.
  defaultHttpLink: true,
  // Options for the default HttpLink
  httpLinkOptions: {},
  // Custom Apollo cache implementation (default is apollo-cache-inmemory)
  cache: null,
  // Options for the default cache
<<<<<<< HEAD
  inMemoryCacheOptions: null,
=======
  inMemoryCacheOptions: {},
>>>>>>> da24a246
  // Additional Apollo client options
  apollo: {},
  // apollo-link-state options
  clientState: null,
  // Function returning Authorization header token
  getAuth: defaultGetAuth,
})
```

## Plugin options

The GraphQL API Server can be configured via the `pluginOptions` in `vue.config.js`:

``` js
module.exports = {
  // Other options...
  pluginOptions: {
    // Apollo-related options
    apollo: {
      // Enable automatic mocking
      enableMocks: true,
      // Enable Apollo Engine
      enableEngine: true,
      // Enable ESLint for `.gql` files
      lintGQL: false,

      /* Other options (with default values) */

      // Base folder for the server source files
      serverFolder: './apollo-server',
      // Cross-Origin options
      cors: '*',
      // Requests timeout (ms)
      timeout: 120000,
      // Integrated apollo engine
      integratedEngine: true,
      // For enable typescript server files
      // if you don't have @vue/cli-plugin-typescript
      typescript: true,
      // Apollo server options (will be merged with the included default options)
      serverOptions: {
        // ...
      },
    },
  },
}
```

See [Apollo Server options](https://www.apollographql.com/docs/apollo-server/v2/api/apollo-server.html#constructor-options-lt-ApolloServer-gt).<|MERGE_RESOLUTION|>--- conflicted
+++ resolved
@@ -34,11 +34,7 @@
   // Custom Apollo cache implementation (default is apollo-cache-inmemory)
   cache: null,
   // Options for the default cache
-<<<<<<< HEAD
-  inMemoryCacheOptions: null,
-=======
   inMemoryCacheOptions: {},
->>>>>>> da24a246
   // Additional Apollo client options
   apollo: {},
   // apollo-link-state options
