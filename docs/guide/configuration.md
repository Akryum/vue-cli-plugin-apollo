# Configuration

## createApolloClient options

```js
createApolloClient({
  // URL to the HTTP API
  httpEndpoint,
  // Url to the Websocket API
  wsEndpoint: null,
  // Token used in localstorage
  tokenName: 'apollo-token',
  // Enable this if you use Query persisting with Apollo Engine
  persisting: false,
  // Or, advanced persisting options, see https://github.com/apollographql/apollo-link-persisted-queries#options
  // persisting: {
  //  enabled: false,
  //  generateHash: query => sha256()
  //    .update(print(query))
  //    .digest('hex'),
  //},
  // Is currently Server-Side Rendering or not
  ssr: false,
  // Only use Websocket for all requests (including queries and mutations)
  websocketsOnly: false,
  // Custom starting link.
  // If you want to replace the default HttpLink, set `defaultHttpLink` to false
  link: null,
  // If true, add the default HttpLink.
  // Disable it if you want to replace it with a terminating link using `link` option.
  defaultHttpLink: true,
  // Options for the default HttpLink
  httpLinkOptions: {},
  // Custom Apollo cache implementation (default is apollo-cache-inmemory)
  cache: null,
  // Options for the default cache
<<<<<<< HEAD
  inMemoryCacheOptions: null,
=======
  inMemoryCacheOptions = {},
>>>>>>> 1f42179d
  // Additional Apollo client options
  apollo: {},
  // apollo-link-state options
  clientState: null,
  // Function returning Authorization header token
  getAuth: defaultGetAuth,
})
```

## Plugin options

The GraphQL API Server can be configured via the `pluginOptions` in `vue.config.js`:

``` js
module.exports = {
  // Other options...
  pluginOptions: {
    // Apollo-related options
    apollo: {
      // Enable automatic mocking
      enableMocks: true,
      // Enable Apollo Engine
      enableEngine: true,

      /* Other options (with default values) */

      // Base folder for the server source files
      serverFolder: './apollo-server',
      // Cross-Origin options
      cors: '*',
      // Requests timeout (ms)
      timeout: 120000,
      // Integrated apollo engine
      integratedEngine: true,
      // For enable typescript server files
      // if you don't have @vue/cli-plugin-typescript
      typescript: true,
      // Apollo server options (will be merged with the included default options)
      serverOptions: {
        // ...
      },
    },
  },
}
```

See [Apollo Server options](https://www.apollographql.com/docs/apollo-server/v2/api/apollo-server.html#constructor-options-lt-ApolloServer-gt).<|MERGE_RESOLUTION|>--- conflicted
+++ resolved
@@ -34,11 +34,7 @@
   // Custom Apollo cache implementation (default is apollo-cache-inmemory)
   cache: null,
   // Options for the default cache
-<<<<<<< HEAD
-  inMemoryCacheOptions: null,
-=======
-  inMemoryCacheOptions = {},
->>>>>>> 1f42179d
+  inMemoryCacheOptions: {},
   // Additional Apollo client options
   apollo: {},
   // apollo-link-state options
