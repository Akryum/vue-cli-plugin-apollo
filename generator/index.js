--- conflicted
+++ resolved
@@ -22,17 +22,12 @@
         'graphql-type-json': '^0.2.1',
       },
       scripts: {
-<<<<<<< HEAD
-        'apollo:dev': 'vue-cli-service apollo:dev --generate-schema',
+        'apollo': 'vue-cli-service apollo:dev --generate-schema',
         'apollo:dev:client': 'vue-cli-service apollo:dev --run "vue-cli-service serve" --generate-schema',
         'apollo:start': 'vue-cli-service apollo:start',
         'apollo:schema:generate': 'vue-cli-service apollo:schema:generate',
         'apollo:schema:check': 'vue-cli-service apollo:schema:check',
         'apollo:schema:publish': 'vue-cli-service apollo:schema:publish',
-=======
-        'apollo': 'vue-cli-service apollo:watch',
-        'apollo:run': 'vue-cli-service apollo:run',
->>>>>>> f0e320da
       },
       vue: {
         pluginOptions: {
