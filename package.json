{
  "name": "vue-cli-plugin-apollo",
  "version": "0.19.1",
  "description": "vue-cli 3 plugin to add Apollo and GraphQL",
  "main": "index.js",
  "scripts": {
    "dev": "nodemon --exec 'npm run build' --watch graphql-client/src",
    "build": "yarn build:graphql-client && yarn build:client-addon",
    "build:graphql-client": "babel graphql-client/src --out-dir graphql-client/dist",
    "build:client-addon": "cd ./client-addon && yarn build && cd ../",
    "prepublishOnly": "npm run test && npm run build",
    "test": "npm run test:eslint && cd ./client-addon npm run lint",
    "test:eslint": "eslint --ext .js .",
    "docs:dev": "vuepress dev docs",
    "docs:build": "vuepress build docs"
  },
  "repository": {
    "type": "git",
    "url": "git+https://github.com/Akryum/vue-cli-plugin-apollo.git"
  },
  "keywords": [
    "vue",
    "vue-cli",
    "apollo",
    "graphql"
  ],
  "author": "Guillaume Chau <guillaume.b.chau@gmail.com>",
  "license": "ISC",
  "bugs": {
    "url": "https://github.com/Akryum/vue-cli-plugin-apollo/issues"
  },
  "homepage": "https://github.com/Akryum/vue-cli-plugin-apollo#readme",
  "dependencies": {
<<<<<<< HEAD
    "apollo": "2.0.1",
    "apollo-cache-inmemory": "^1.3.9",
    "apollo-client": "^2.4.5",
    "apollo-link": "^1.2.3",
    "apollo-link-context": "^1.0.9",
    "apollo-link-http": "^1.5.5",
    "apollo-link-persisted-queries": "^0.2.1",
    "apollo-link-state": "^0.4.2",
    "apollo-link-ws": "^1.0.9",
    "apollo-server-express": "^2.2.0",
    "apollo-upload-client": "^9.1.0",
    "apollo-utilities": "^1.0.25",
    "chalk": "^2.4.1",
    "deepmerge": "^2.2.1",
    "dotenv": "6.1.0",
=======
    "apollo-cache-inmemory": "^1.3.12",
    "apollo-client": "^2.4.8",
    "apollo-link": "^1.2.6",
    "apollo-link-context": "^1.0.12",
    "apollo-link-persisted-queries": "^0.2.2",
    "apollo-link-state": "^0.4.2",
    "apollo-link-ws": "^1.0.12",
    "apollo-server-express": "^2.3.1",
    "apollo-upload-client": "^10.0.0",
    "apollo-utilities": "^1.0.27",
    "chalk": "^2.4.1",
    "deepmerge": "^3.0.0",
>>>>>>> f0e320da
    "esm": "^3.0.84",
    "execa": "^1.0.0",
    "express": "^4.16.4",
    "fs-extra": "^7.0.1",
    "graphql": "^14.0.2",
    "graphql-subscriptions": "^1.0.0",
<<<<<<< HEAD
    "graphql-tag": "^2.10.0",
    "graphql-tools": "^4.0.2",
    "node-fetch": "^2.2.1",
    "nodemon": "^1.18.6",
=======
    "nodemon": "^1.18.9",
>>>>>>> f0e320da
    "subscriptions-transport-ws": "^0.9.15",
    "ts-node": "^7.0.1"
  },
  "devDependencies": {
    "@babel/cli": "^7.0.0-beta.47",
    "@babel/core": "^7.0.0-beta.47",
    "@babel/preset-env": "^7.0.0-beta.47",
    "babel-eslint": "^10.0.1",
    "eslint": "^5.8.0",
    "eslint-config-standard": "^12.0.0",
    "eslint-plugin-import": "^2.8.0",
    "eslint-plugin-node": "^7.0.1",
    "eslint-plugin-promise": "^4.0.1",
    "eslint-plugin-standard": "^4.0.0",
    "eslint-plugin-vue": "^4.2.2",
    "vuepress": "^0.14.8"
  },
  "peerDependencies": {
    "@vue/cli-shared-utils": "^3.0.0"
  }
}<|MERGE_RESOLUTION|>--- conflicted
+++ resolved
@@ -31,7 +31,6 @@
   },
   "homepage": "https://github.com/Akryum/vue-cli-plugin-apollo#readme",
   "dependencies": {
-<<<<<<< HEAD
     "apollo": "2.0.1",
     "apollo-cache-inmemory": "^1.3.9",
     "apollo-client": "^2.4.5",
@@ -47,34 +46,16 @@
     "chalk": "^2.4.1",
     "deepmerge": "^2.2.1",
     "dotenv": "6.1.0",
-=======
-    "apollo-cache-inmemory": "^1.3.12",
-    "apollo-client": "^2.4.8",
-    "apollo-link": "^1.2.6",
-    "apollo-link-context": "^1.0.12",
-    "apollo-link-persisted-queries": "^0.2.2",
-    "apollo-link-state": "^0.4.2",
-    "apollo-link-ws": "^1.0.12",
-    "apollo-server-express": "^2.3.1",
-    "apollo-upload-client": "^10.0.0",
-    "apollo-utilities": "^1.0.27",
-    "chalk": "^2.4.1",
-    "deepmerge": "^3.0.0",
->>>>>>> f0e320da
     "esm": "^3.0.84",
     "execa": "^1.0.0",
     "express": "^4.16.4",
     "fs-extra": "^7.0.1",
     "graphql": "^14.0.2",
     "graphql-subscriptions": "^1.0.0",
-<<<<<<< HEAD
     "graphql-tag": "^2.10.0",
     "graphql-tools": "^4.0.2",
     "node-fetch": "^2.2.1",
-    "nodemon": "^1.18.6",
-=======
     "nodemon": "^1.18.9",
->>>>>>> f0e320da
     "subscriptions-transport-ws": "^0.9.15",
     "ts-node": "^7.0.1"
   },
